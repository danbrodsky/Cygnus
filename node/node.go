--- conflicted
+++ resolved
@@ -354,14 +354,7 @@
 	defer h.peerLock.Unlock()
 	for _, client := range h.peers {
 		var reply int
-<<<<<<< HEAD
 		client.Go("Node.RpcAddPeer", h.publicAddrRPC, reply, nil)
-=======
-		client, ok := h.peers[peer]
-		if ok {
-			client.Go("Node.RpcAddPeer", h.publicAddrRPC, reply, nil)
-		}
->>>>>>> ac2b43f0
 	}
 }
 
